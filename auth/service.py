--- conflicted
+++ resolved
@@ -1,204 +1,128 @@
-<<<<<<< HEAD
-from config.database import user_auth, otp_record
-from schemas.schema import User, UserCreate
-from datetime import datetime, timedelta, timezone
-from .utils import hash_password
-from fastapi import HTTPException
-from .mail import send_email_otp
-import random
-import string
-
-
-def user_serializer(user: dict) -> dict:
-    """
-    Serializes a user document from MongoDB into a dictionary,
-    converting the '_id' to a string.
-    """
-    if not user:
-        return None
-    return {
-        "id": str(user["_id"]),
-        "firstname": user["firstname"],
-        "lastname": user["lastname"],
-        "username": user["username"],
-        "email": user["email"],
-        "is_verified": user["is_verified"],
-        "created_at": user["created_at"],
-    }
-
-
-def get_user_via_email(email: str):
-    """Fetches a user from the database by their email."""
-    user = user_auth.find_one({"email": email})
-    return user_serializer(user)
-
-
-def get_user_via_username(username: str):
-    """Fetches a user from the database by their username."""
-    user = user_auth.find_one({"username": username})
-    return user_serializer(user)
-
-
-def user_exists_email(email: str) -> bool:
-    """Checks if a user with the given email already exists."""
-    return user_auth.count_documents({"email": email}) > 0
-
-
-def user_exists_username(username: str) -> bool:
-    """Checks if a user with the given username already exists."""
-    return user_auth.count_documents({"username": username}) > 0
-
-
-def create_user(user: UserCreate):
-    """Creates a new user in the database."""
-    hashed_pass = hash_password(user.password)
-    user_data = {
-        "firstname": user.firstname,
-        "lastname": user.lastname,
-        "username": user.username,
-        "email": user.email,
-        "password_hash": hashed_pass,
-        "is_verified": False,  # Or True if not implementing OTP for now
-        "created_at": datetime.utcnow(),
-        "updated_at": datetime.utcnow(),
-        "last_used": datetime.utcnow(),
-    }
-    result = user_auth.insert_one(user_data)
-    created_user = user_auth.find_one({"_id": result.inserted_id})
-    return user_serializer(created_user)
-
-
-def generate_otp(length: int = 6) -> str:
-    """Generate a random numeric OTP of a given length."""
-    return "".join(random.choices(string.digits, k=length))
-
-
-def resend_otp_service(email: str):
-    """
-    Resend OTP to a user with rate limiting.
-    Ensures no OTP is resent within 60 seconds of the last request.
-    """
-    now = datetime.now(timezone.utc)
-
-    user = user_auth.find_one({"email": email})
-    if not user:
-        raise HTTPException(status_code=404, detail="User not found")
-
-    last_otp = otp_record.find_one({"email": email}, sort=[("created_at", -1)])
-    if last_otp:
-        created_at = last_otp["created_at"]
-        if created_at.tzinfo is None:
-            created_at = created_at.replace(tzinfo=timezone.utc)
-        if (now - created_at) < timedelta(seconds=60):
-            raise HTTPException(status_code=429, detail="Please wait before requesting another OTP")
-
-    otp_record.delete_many({"email": email})
-
-    otp_code = str(random.randint(100000, 999999))
-    otp_data = {
-        "email": email,
-        "otp": otp_code,
-        "created_at": now,
-        "expires_at": now + timedelta(minutes=5),
-        "is_used": False
-    }
-    otp_record.insert_one(otp_data)
-
-    send_email_otp(
-        subject="Your OTP Code",
-        body=f"Your OTP is {otp_code}. It will expire in 5 minutes.",
-        receiver=email
-    )
-
-    return {"message": "OTP resent successfully", "email": email}
-=======
-from config.database import user_auth,otp_record
-from schemas.schema import User, UserCreate
-from datetime import datetime
-from .utils import hash_password
-import random
-import string
-from fastapi import HTTPException
-from datetime import datetime, timedelta, timezone
-from .mail import send_email_otp
-
-
-def user_serializer(user: dict):
-    """
-    Extract details from user create model (withough default document id by MongoDB)
-    """
-  
-    return
-
-def get_user_via_email(email: str):
-    return user_serializer(...)
-
-
-def get_user_via_username(username: str):
-    return user_serializer(...)
-
-def user_exists_email(email: str) -> bool:
-    """
-    Check if a user with the given email already exists in the user_auth collection.
-    
-    :param email: The email address to check.
-    :return: True if the user exists, False otherwise.
-    """
-    # Use count_documents() for an efficient check on the database.
-    return user_auth.count_documents({"email": email}) > 0
-
-
-def user_exists_username(username: str) -> bool:
-    """
-    Check if a user with the given username already exists in the user_auth collection.
-    
-    :param username: The username to check.
-    :return: True if the user exists, False otherwise.
-    """
-    # Use count_documents() for an efficient check on the database.
-    return user_auth.count_documents({"username": username}) > 0
-
-
-def create_user(user: UserCreate):
-    return
-
-# length of 6
-def generate_otp(length: int = 6) -> str:
-    """Generate a random numeric OTP of given length."""
-    return
-
-def resend_otp_service(email: str):
-    now = datetime.now(timezone.utc)
-
-    user = user_auth.find_one({"email": email})
-    if not user:
-        raise HTTPException(status_code=404, detail="User not found")
-
-    last_otp = otp_record.find_one({"email": email}, sort=[("created_at", -1)])
-    if last_otp:
-        created_at = last_otp["created_at"]
-        if created_at.tzinfo is None:
-            created_at = created_at.replace(tzinfo=timezone.utc)
-        if (now - created_at) < timedelta(seconds=60):
-            raise HTTPException(status_code=429, detail="Please wait before requesting another OTP")
-
-    otp_record.delete_many({"email": email})
-
-    otp_code = str(random.randint(100000, 999999))
-    otp_data = {
-        "email": email,
-        "otp": otp_code,
-        "created_at": now,
-        "expires_at": now + timedelta(minutes=5),
-        "is_used": False
-    }
-    otp_record.insert_one(otp_data)
-
-    send_email_otp(
-        subject="Your OTP Code",
-        body=f"Your OTP is {otp_code}. It will expire in 5 minutes.",
-        receiver=email
-    )
-
-    return {"message": "OTP resent successfully", "email": email}
->>>>>>> cce2183d
+from config.database import user_auth, otp_record
+from schemas.schema import User, UserCreate
+from datetime import datetime, timedelta, timezone
+from .utils import hash_password
+from fastapi import HTTPException
+from .mail import send_email_otp
+import random
+import string
+
+
+def user_serializer(user: dict) -> dict:
+    """
+    Serializes a user document from MongoDB into a dictionary,
+    converting the '_id' to a string.
+    """
+    if not user:
+        return None
+    return {
+        "id": str(user["_id"]),
+        "firstname": user["firstname"],
+        "lastname": user["lastname"],
+        "username": user["username"],
+        "email": user["email"],
+        "is_verified": user["is_verified"],
+        "created_at": user["created_at"],
+    }
+
+
+def get_user_via_email(email: str):
+    """Fetches a user from the database by their email."""
+    user = user_auth.find_one({"email": email})
+    return user_serializer(user)
+
+
+def get_user_via_username(username: str):
+    """Fetches a user from the database by their username."""
+    user = user_auth.find_one({"username": username})
+    return user_serializer(user)
+
+
+def user_exists_email(email: str) -> bool:
+    """
+    Check if a user with the given email already exists in the user_auth collection.
+    
+    :param email: The email address to check.
+    :return: True if the user exists, False otherwise.
+    """
+    # Use count_documents() for an efficient check on the database.
+    return user_auth.count_documents({"email": email}) > 0
+    """Checks if a user with the given email already exists."""
+    return user_auth.count_documents({"email": email}) > 0
+
+
+def user_exists_username(username: str) -> bool:
+    """
+    Check if a user with the given username already exists in the user_auth collection.
+    
+    :param username: The username to check.
+    :return: True if the user exists, False otherwise.
+    """
+    # Use count_documents() for an efficient check on the database.
+    return user_auth.count_documents({"username": username}) > 0
+    """Checks if a user with the given username already exists."""
+    return user_auth.count_documents({"username": username}) > 0
+
+
+def create_user(user: UserCreate):
+    """Creates a new user in the database."""
+    hashed_pass = hash_password(user.password)
+    user_data = {
+        "firstname": user.firstname,
+        "lastname": user.lastname,
+        "username": user.username,
+        "email": user.email,
+        "password_hash": hashed_pass,
+        "is_verified": False,  # Or True if not implementing OTP for now
+        "created_at": datetime.utcnow(),
+        "updated_at": datetime.utcnow(),
+        "last_used": datetime.utcnow(),
+    }
+    result = user_auth.insert_one(user_data)
+    created_user = user_auth.find_one({"_id": result.inserted_id})
+    return user_serializer(created_user)
+
+
+def generate_otp(length: int = 6) -> str:
+    """Generate a random numeric OTP of a given length."""
+    return "".join(random.choices(string.digits, k=length))
+
+
+def resend_otp_service(email: str):
+    """
+    Resend OTP to a user with rate limiting.
+    Ensures no OTP is resent within 60 seconds of the last request.
+    """
+    now = datetime.now(timezone.utc)
+
+    user = user_auth.find_one({"email": email})
+    if not user:
+        raise HTTPException(status_code=404, detail="User not found")
+
+    last_otp = otp_record.find_one({"email": email}, sort=[("created_at", -1)])
+    if last_otp:
+        created_at = last_otp["created_at"]
+        if created_at.tzinfo is None:
+            created_at = created_at.replace(tzinfo=timezone.utc)
+        if (now - created_at) < timedelta(seconds=60):
+            raise HTTPException(status_code=429, detail="Please wait before requesting another OTP")
+
+    otp_record.delete_many({"email": email})
+
+    otp_code = str(random.randint(100000, 999999))
+    otp_data = {
+        "email": email,
+        "otp": otp_code,
+        "created_at": now,
+        "expires_at": now + timedelta(minutes=5),
+        "is_used": False
+    }
+    otp_record.insert_one(otp_data)
+
+    send_email_otp(
+        subject="Your OTP Code",
+        body=f"Your OTP is {otp_code}. It will expire in 5 minutes.",
+        receiver=email
+    )
+
+    return {"message": "OTP resent successfully", "email": email}